/*
Copyright 2020 Intel Corporation.

SPDX-License-Identifier: Apache-2.0
*/

package deploy

import (
	"context"
	"crypto/tls"
	"fmt"
	"net/http"
	"os"
	"os/exec"
	"reflect"
	"regexp"
	"time"

	"github.com/prometheus/common/expfmt"
	v1 "k8s.io/api/core/v1"
	apierrs "k8s.io/apimachinery/pkg/api/errors"
	metav1 "k8s.io/apimachinery/pkg/apis/meta/v1"
	"k8s.io/kubernetes/test/e2e/framework"

	api "github.com/intel/pmem-csi/pkg/apis/pmemcsi/v1alpha1"
	pmemcsidriver "github.com/intel/pmem-csi/pkg/pmem-csi-driver"

	"github.com/onsi/ginkgo"
	"github.com/onsi/gomega"
)

const (
	deploymentLabel = "pmem-csi.intel.com/deployment"
)

// InstallHook is the callback function for AddInstallHook.
type InstallHook func(Deployment *Deployment)

// UninstallHook is the callback function for AddUninstallHook.
type UninstallHook func(deploymentName string)

var (
	installHooks   []InstallHook
	uninstallHooks []UninstallHook
)

// AddInstallHook registers a callback which is invoked after a successful driver installation.
func AddInstallHook(h InstallHook) {
	installHooks = append(installHooks, h)
}

// AddUninstallHook registers a callback which is invoked before a driver removal.
func AddUninstallHook(h UninstallHook) {
	uninstallHooks = append(uninstallHooks, h)
}

// WaitForOperator ensures that the PMEM-CSI operator is ready for use, which is
// currently defined as the operator pod in Running phase.
func WaitForOperator(c *Cluster, namespace string) (operator *v1.Pod) {
	// TODO(avalluri): At later point of time we should add readiness support
	// for the operator. Then we can query directly the operator if its ready.
	// As intrem solution we are just checking Pod.Status.
	gomega.Eventually(func() bool {
		pod, err := c.GetAppInstance("pmem-csi-operator", "", namespace)
		if err == nil && pod.Status.Phase == v1.PodRunning {
			operator = pod
			return true
		}
		return false
	}, "5m", "2s").Should(gomega.BeTrue(), "operator not running in namespace %s", namespace)
	ginkgo.By("Operator is ready!")
	return
}

// WaitForPMEMDriver ensures that the PMEM-CSI driver is ready for use, which is
// defined as:
// - controller service is up and running
// - all nodes have registered
func WaitForPMEMDriver(c *Cluster, namespace string) {
	ticker := time.NewTicker(time.Second)
	defer ticker.Stop()
	deadline, cancel := context.WithTimeout(context.Background(), framework.TestContext.SystemDaemonsetStartupTimeout)
	defer cancel()

	tlsConfig := tls.Config{
		// We could load ca.pem with pmemgrpc.LoadClientTLS, but as we are not connecting to it
		// via the service name, that would be enough.
		InsecureSkipVerify: true,
	}
	tr := http.Transport{
		TLSClientConfig: &tlsConfig,
	}
	defer tr.CloseIdleConnections()
	client := &http.Client{
		Transport: &tr,
	}

	ready := func() (err error) {
		defer func() {
			if err != nil {
				framework.Logf("wait for PMEM-CSI: %v", err)
			}
		}()

		// The controller service must be defined.
		port, err := c.GetServicePort("pmem-csi-metrics", "default")
		if err != nil {
			return err
		}

		// We can connect to it and get metrics data.
		url := fmt.Sprintf("https://%s:%d/metrics", c.NodeIP(0), port)
		resp, err := client.Get(url)
		if err != nil {
			return fmt.Errorf("get controller metrics: %v", err)
		}
		if resp.StatusCode != 200 {
			return fmt.Errorf("HTTP GET %s failed: %d", url, resp.StatusCode)
		}

		// Parse and check number of connected nodes. Dump the
		// version number while we are at it.
		parser := expfmt.TextParser{}
		metrics, err := parser.TextToMetricFamilies(resp.Body)
		if err != nil {
			return fmt.Errorf("parse metrics response: %v", err)
		}
		buildInfo, ok := metrics["build_info"]
		if !ok {
			return fmt.Errorf("expected build_info not found in metrics: %v", metrics)
		}
		if len(buildInfo.Metric) != 1 {
			return fmt.Errorf("expected build_info to have one metric, got: %v", buildInfo.Metric)
		}
		buildMetric := buildInfo.Metric[0]
		if len(buildMetric.Label) != 1 {
			return fmt.Errorf("expected build_info to have one label, got: %v", buildMetric.Label)
		}
		label := buildMetric.Label[0]
		if *label.Name != "version" {
			return fmt.Errorf("expected build_info to contain a version label, got: %s", *label.Name)
		}
		framework.Logf("PMEM-CSI version: %s", *label.Value)

		pmemNodes, ok := metrics["pmem_nodes"]
		if !ok {
			return fmt.Errorf("expected pmem_nodes not found in metrics: %v", metrics)
		}
		if len(pmemNodes.Metric) != 1 {
			return fmt.Errorf("expected pmem_nodes to have one metric, got: %v", pmemNodes.Metric)
		}
		nodesMetric := pmemNodes.Metric[0]
		actualNodes := int(*nodesMetric.Gauge.Value)
		if actualNodes != c.NumNodes()-1 {
			return fmt.Errorf("only %d of %d nodes have registered", actualNodes, c.NumNodes()-1)
		}

		return nil
	}

	if ready() == nil {
		return
	}
	for {
		select {
		case <-ticker.C:
			if ready() == nil {
				return
			}
		case <-deadline.Done():
			framework.Failf("giving up waiting for PMEM-CSI to start up, check the previous warnings and log output")
		}
	}
}

// RemoveObjects deletes everything that might have been created for a
// PMEM-CSI driver or operator installation (pods, daemonsets,
// statefulsets, driver info, storage classes, etc.).
func RemoveObjects(c *Cluster, deploymentName string) error {
	// Try repeatedly, in case that communication with the API server fails temporarily.
	deadline, cancel := context.WithTimeout(context.Background(), 3*time.Minute)
	defer cancel()
	ticker := time.NewTicker(time.Second)
	defer ticker.Stop()

	framework.Logf("deleting the %s PMEM-CSI deployment", deploymentName)
	for _, h := range uninstallHooks {
		h(deploymentName)
	}

	filter := metav1.ListOptions{
		LabelSelector: fmt.Sprintf("%s in (%s)", deploymentLabel, deploymentName),
	}
	infoDelay := 5 * time.Second
	infoTimestamp := time.Now().Add(infoDelay)
	for {
		success := true // No failures so far.
		done := true    // Nothing left.
		now := time.Now()
		showInfo := infoTimestamp.Before(now)
		if showInfo {
			infoTimestamp = now.Add(infoDelay)
		}
		failure := func(err error) bool {
			if err != nil && !apierrs.IsNotFound(err) {
				framework.Logf("remove PMEM-CSI: %v", err)
				success = false
				return true
			}
			return false
		}
		del := func(objectMeta metav1.ObjectMeta, object interface{}, deletor func() error) {
			// We found something in this loop iteration. Let's do another one
			// to verify that it really is gone.
			done = false

			// Already getting deleted?
			if objectMeta.DeletionTimestamp != nil {
				if showInfo {
					framework.Logf("waiting for deletion of %s (%T, %s)", objectMeta.Name, object, objectMeta.UID)
				}
				return
			}

			// It would be nice if we could print the runtime group/kind information
			// here, but TypeMeta in the objects returned by the client-go interfaces
			// is empty. If there is a way to retrieve it, then it wasn't obvious...
			framework.Logf("deleting %s (%T, %s)", objectMeta.Name, object, objectMeta.UID)
			err := deletor()
			failure(err)
		}

		// Delete all PMEM-CSI deployment objects first to avoid races with the operator
		// restarting things that we want removed.
		if list, err := c.dc.Resource(DeploymentResource).List(context.Background(), filter); !failure(err) && list != nil {
			for _, object := range list.Items {
				deployment := api.Deployment{}
				err := Scheme.Convert(&object, &deployment, nil)
				framework.ExpectNoError(err, "convert %v to PMEM-CSI deployment", object)
				del(deployment.ObjectMeta, deployment, func() error {
					return c.dc.Resource(DeploymentResource).Delete(context.Background(), deployment.Name, metav1.DeleteOptions{})
				})
			}
		}

		// We intentionally delete statefulset last because that is
		// how FindDeployment will find it again if we don't manage to
		// delete the entire deployment. Here we just scale it down
		// to trigger pod deletion.
		if list, err := c.cs.AppsV1().StatefulSets("").List(context.Background(), filter); !failure(err) {
			for _, object := range list.Items {
				if *object.Spec.Replicas != 0 {
					*object.Spec.Replicas = 0
					_, err := c.cs.AppsV1().StatefulSets(object.Namespace).Update(context.Background(), &object, metav1.UpdateOptions{})
					failure(err)
				}
			}
		}

		// Same for the operator's deployment.
		if list, err := c.cs.AppsV1().Deployments("").List(context.Background(), filter); !failure(err) {
			for _, object := range list.Items {
				if *object.Spec.Replicas != 0 {
					*object.Spec.Replicas = 0
					_, err := c.cs.AppsV1().Deployments(object.Namespace).Update(context.Background(), &object, metav1.UpdateOptions{})
					failure(err)
				}
			}
		}

		if list, err := c.cs.AdmissionregistrationV1beta1().MutatingWebhookConfigurations().List(context.Background(), filter); !failure(err) {
			for _, object := range list.Items {
				del(object.ObjectMeta, object, func() error {
					return c.cs.AdmissionregistrationV1beta1().MutatingWebhookConfigurations().Delete(context.Background(), object.Name, metav1.DeleteOptions{})
				})
			}
		}

		if list, err := c.cs.AppsV1().DaemonSets("").List(context.Background(), filter); !failure(err) {
			for _, object := range list.Items {
				del(object.ObjectMeta, object, func() error {
					return c.cs.AppsV1().DaemonSets(object.Namespace).Delete(context.Background(), object.Name, metav1.DeleteOptions{})
				})
			}
		}

		if list, err := c.cs.CoreV1().Pods("").List(context.Background(), filter); !failure(err) {
			for _, object := range list.Items {
				del(object.ObjectMeta, object, func() error {
					return c.cs.CoreV1().Pods(object.Namespace).Delete(context.Background(), object.Name, metav1.DeleteOptions{})
				})
			}
		}

		if list, err := c.cs.RbacV1().Roles("").List(context.Background(), filter); !failure(err) {
			for _, object := range list.Items {
				del(object.ObjectMeta, object, func() error {
					return c.cs.RbacV1().Roles(object.Namespace).Delete(context.Background(), object.Name, metav1.DeleteOptions{})
				})
			}
		}

		if list, err := c.cs.RbacV1().RoleBindings("").List(context.Background(), filter); !failure(err) {
			for _, object := range list.Items {
				del(object.ObjectMeta, object, func() error {
					return c.cs.RbacV1().RoleBindings(object.Namespace).Delete(context.Background(), object.Name, metav1.DeleteOptions{})
				})
			}
		}

		if list, err := c.cs.RbacV1().ClusterRoles().List(context.Background(), filter); !failure(err) {
			for _, object := range list.Items {
				del(object.ObjectMeta, object, func() error {
					return c.cs.RbacV1().ClusterRoles().Delete(context.Background(), object.Name, metav1.DeleteOptions{})
				})
			}
		}

		if list, err := c.cs.RbacV1().ClusterRoleBindings().List(context.Background(), filter); !failure(err) {
			for _, object := range list.Items {
				del(object.ObjectMeta, object, func() error {
					return c.cs.RbacV1().ClusterRoleBindings().Delete(context.Background(), object.Name, metav1.DeleteOptions{})
				})
			}
		}

		if list, err := c.cs.CoreV1().Services("").List(context.Background(), filter); !failure(err) {
			for _, object := range list.Items {
				del(object.ObjectMeta, object, func() error {
					return c.cs.CoreV1().Services(object.Namespace).Delete(context.Background(), object.Name, metav1.DeleteOptions{})
				})
			}
		}

		if list, err := c.cs.CoreV1().ServiceAccounts("").List(context.Background(), filter); !failure(err) {
			for _, object := range list.Items {
				del(object.ObjectMeta, object, func() error {
					return c.cs.CoreV1().ServiceAccounts(object.Namespace).Delete(context.Background(), object.Name, metav1.DeleteOptions{})
				})
			}
		}

		if list, err := c.cs.CoreV1().Secrets("").List(context.Background(), filter); !failure(err) {
			for _, object := range list.Items {
				del(object.ObjectMeta, object, func() error {
					return c.cs.CoreV1().Secrets(object.Namespace).Delete(context.Background(), object.Name, metav1.DeleteOptions{})
				})
			}
		}

		if list, err := c.cs.StorageV1beta1().CSIDrivers().List(context.Background(), filter); !failure(err) {
			for _, object := range list.Items {
				del(object.ObjectMeta, object, func() error {
					return c.cs.StorageV1beta1().CSIDrivers().Delete(context.Background(), object.Name, metav1.DeleteOptions{})
				})
			}
		}

		if done {
			// Nothing else left, now delete the deployments and statefulsets.
			if list, err := c.cs.AppsV1().Deployments("").List(context.Background(), filter); !failure(err) {
				for _, object := range list.Items {
					del(object.ObjectMeta, object, func() error {
						return c.cs.AppsV1().Deployments(object.Namespace).Delete(context.Background(), object.Name, metav1.DeleteOptions{})
					})
				}
			}
			if list, err := c.cs.AppsV1().StatefulSets("").List(context.Background(), filter); !failure(err) {
				for _, object := range list.Items {
					del(object.ObjectMeta, object, func() error {
						return c.cs.AppsV1().StatefulSets(object.Namespace).Delete(context.Background(), object.Name, metav1.DeleteOptions{})
					})
				}
			}
		}

		if done && success {
			return nil
		}

		// The actual API calls above are quick, actual deletion
		// is slower. Here we wait for a short while and then
		// check again whether all objects have been deleted.
		select {
		case <-deadline.Done():
			return fmt.Errorf("timed out while trying to delete the %s PMEM-CSI deployment", deploymentName)
		case <-ticker.C:
		}
	}
}

// Deployment contains some information about a some deployed PMEM-CSI component(s).
// Those components can be a full driver installation and/or just the operator.
type Deployment struct {
	// Name string that all objects from the same deployment must
	// have in the DeploymentLabel.
	Name string

	// HasDriver is true if the driver itself is running. The
	// driver is reacting to the usual pmem-csi.intel.com driver
	// name.
	HasDriver bool

	// HasOperator is true if the operator is running.
	HasOperator bool

	// Mode is the driver mode of the deployment.
	Mode pmemcsidriver.DeviceMode

	// Namespace where the namespaced objects of the deployment
	// were created.
	Namespace string

	// Testing is true when socat pods are available.
	Testing bool
}

func (d Deployment) DeploymentMode() string {
	if d.Testing {
		return "testing"
	}
	return "production"
}

// FindDeployment checks whether there is a PMEM-CSI driver and/or
// operator deployment in the cluster. A deployment is found via its
// deployment resp. statefulset object, which must have a
// pmem-csi.intel.com/deployment label.
func FindDeployment(c *Cluster) (*Deployment, error) {
	driver, err := findDriver(c)
	if err != nil {
		return nil, err
	}
	operator, err := findOperator(c)
	if err != nil {
		return nil, err
	}
	if operator != nil && driver != nil && operator.Name != driver.Name {
		return nil, fmt.Errorf("found two different deployments: %s and %s", operator.Name, driver.Name)
	}
	if operator != nil {
		return operator, nil
	}
	if driver != nil {
		return driver, nil
	}
	return nil, nil
}

func findDriver(c *Cluster) (*Deployment, error) {
	list, err := c.cs.AppsV1().StatefulSets("").List(context.Background(), metav1.ListOptions{LabelSelector: deploymentLabel})
	if err != nil {
		return nil, err
	}

	if len(list.Items) == 0 {
		return nil, nil
	}
	name := list.Items[0].Labels[deploymentLabel]
	deployment, err := Parse(name)
	if err != nil {
		return nil, fmt.Errorf("parse label of deployment %s: %v", list.Items[0].Name, err)
	}
	deployment.Namespace = list.Items[0].Namespace

	// Currently we don't support parallel installations, so all
	// objects must belong to each other.
	for _, item := range list.Items {
		if item.Labels[deploymentLabel] != name {
			return nil, fmt.Errorf("found at least two different deployments: %s and %s", item.Labels[deploymentLabel], name)
		}
	}

	return deployment, nil
}

func findOperator(c *Cluster) (*Deployment, error) {
	list, err := c.cs.AppsV1().Deployments("").List(context.Background(), metav1.ListOptions{LabelSelector: deploymentLabel})
	if err != nil {
		return nil, err
	}

	if len(list.Items) == 0 {
		return nil, nil
	}
	name := list.Items[0].Labels[deploymentLabel]
	deployment, err := Parse(name)
	if err != nil {
		return nil, fmt.Errorf("parse label of deployment %s: %v", list.Items[0].Name, err)
	}
	deployment.Namespace = list.Items[0].Namespace

	// Currently we don't support parallel installations, so all
	// objects must belong to each other.
	for _, item := range list.Items {
		if item.Labels[deploymentLabel] != name {
			return nil, fmt.Errorf("found at least two different deployments: %s and %s", item.Labels[deploymentLabel], name)
		}
	}

	return deployment, nil
}

var allDeployments = []string{
	"lvm-testing",
	"lvm-production",
	"direct-testing",
	"direct-production",
	"operator",
	"operator-lvm-production",
	"operator-direct-production",
}
var deploymentRE = regexp.MustCompile(`^(operator)?-?(\w*)?-?(testing|production)?$`)

// Parse the deployment name and sets fields accordingly.
func Parse(deploymentName string) (*Deployment, error) {
	deployment := &Deployment{
		Name:      deploymentName,
		Namespace: "default",
	}

	matches := deploymentRE.FindStringSubmatch(deploymentName)
	if matches == nil {
		return nil, fmt.Errorf("unsupported deployment %s", deploymentName)
	}
	if matches[1] == "operator" {
		deployment.HasOperator = true
	}
	if matches[2] != "" {
		deployment.HasDriver = true
		deployment.Testing = matches[3] == "testing"
		if err := deployment.Mode.Set(matches[2]); err != nil {
			return nil, fmt.Errorf("deployment name %s: %v", deploymentName, err)
		}
	}

	return deployment, nil
}

// EnsureDeployment registers a BeforeEach function which will ensure that when
// a test runs, the desired deployment exists. Deployed drivers are intentionally
// kept running to speed up the execution of multiple tests that all want the
// same kind of deployment.
func EnsureDeployment(deploymentName string) *Deployment {
	deployment, err := Parse(deploymentName)
	if err != nil {
		framework.Failf("internal error while parsing %s: %v", deploymentName, err)
	}

	f := framework.NewDefaultFramework("cluster")
	f.SkipNamespaceCreation = true
	var prevVol map[string][]string

	ginkgo.BeforeEach(func() {
		ginkgo.By(fmt.Sprintf("preparing for test %q", ginkgo.CurrentGinkgoTestDescription().FullTestText))
		c, err := NewCluster(f.ClientSet, f.DynamicClient)

		// Remember list of volumes before test, using out-of-band host commands (i.e. not CSI API).
		prevVol = GetHostVolumes(deployment)

		framework.ExpectNoError(err, "get cluster information")
		running, err := FindDeployment(c)
		framework.ExpectNoError(err, "check for PMEM-CSI components")
		if running != nil {
			if reflect.DeepEqual(deployment, running) {
				framework.Logf("reusing existing %s PMEM-CSI components", deployment.Name)
			} else {
				framework.Logf("have %s PMEM-CSI deployment, want %s -> delete existing deployment", running.Name, deployment.Name)
				err := RemoveObjects(c, running.Name)
				framework.ExpectNoError(err, "remove PMEM-CSI deployment")
			}
		}

		// The code below runs also for existing deployments. It must be idempotent and
		// fix the existing deployment in case that it was modified by the previous test.
		if deployment.HasOperator {
			// At the moment, the only supported deployment method is via test/start-operator.sh.
			cmd := exec.Command("test/start-operator.sh")
			cmd.Dir = os.Getenv("REPO_ROOT")
			cmd.Env = append(os.Environ(),
				"TEST_OPERATOR_DEPLOYMENT="+deployment.Name)
			cmd.Stdout = ginkgo.GinkgoWriter
			cmd.Stderr = ginkgo.GinkgoWriter
			err = cmd.Run()
			framework.ExpectNoError(err, "create operator deployment: %q", deployment.Name)

			WaitForOperator(c, deployment.Namespace)
		}
		if deployment.HasDriver {
			if deployment.HasOperator {
				// Deploy driver through operator.
				dep := deployment.GetDriverDeployment()
				EnsureDeploymentCR(f, dep)
			} else {
				// Deploy with script.
				cmd := exec.Command("test/setup-deployment.sh")
				cmd.Dir = os.Getenv("REPO_ROOT")
				cmd.Env = append(os.Environ(),
					"TEST_DEPLOYMENTMODE="+deployment.DeploymentMode(),
					"TEST_DEVICEMODE="+string(deployment.Mode))
				cmd.Stdout = ginkgo.GinkgoWriter
				cmd.Stderr = ginkgo.GinkgoWriter
				err = cmd.Run()
				framework.ExpectNoError(err, "create %s PMEM-CSI deployment", deployment.Name)
			}
<<<<<<< HEAD
			framework.Logf("have %s PMEM-CSI deployment, want %s -> delete existing deployment", running.Name, deployment.Name)
			// Currently all deployments share the same driver name.
			err := RemovePMEMDriver(c, running.Name)
			framework.ExpectNoError(err, "remove PMEM-CSI deployment")
		}

		// At the moment, the only supported deployment method is via test/setup-deployment.sh.
		cmd := exec.Command("test/setup-deployment.sh")
		cmd.Dir = os.Getenv("REPO_ROOT")
		cmd.Env = os.Environ()
		cmd.Env = append(cmd.Env,
			"TEST_DEPLOYMENT_QUIET=quiet",
			"TEST_DEPLOYMENTMODE="+deployment.DeploymentMode(),
			"TEST_DEVICEMODE="+string(deployment.Mode))
		cmd.Stdout = ginkgo.GinkgoWriter
		cmd.Stderr = ginkgo.GinkgoWriter
		err = cmd.Run()
		framework.ExpectNoError(err, "create %s PMEM-CSI deployment", deployment.Name)

		WaitForPMEMDriver(c, deployment.Namespace)
=======

			// We check for a running driver the same way at the moment, by directly
			// looking at the driver state. Long-term we want the operator to do that
			// checking itself.
			WaitForPMEMDriver(c, deployment.Namespace)
		}

>>>>>>> 06103045
		for _, h := range installHooks {
			h(deployment)
		}
	})

	ginkgo.AfterEach(func() {
		// Check list of volumes after test to detect left-overs
		CheckForLeftoverVolumes(deployment, prevVol)

		// And check that PMEM is in a sane state.
		CheckPMEM()
	})

	return deployment
}

// GetDriverDeployment returns the spec for the driver deployment that is used
// for deployments like operator-lvm-production.
func (d *Deployment) GetDriverDeployment() api.Deployment {
	return api.Deployment{
		// TypeMeta is needed because
		// DefaultUnstructuredConverter does not add it for us. Is there a better way?
		TypeMeta: metav1.TypeMeta{
			APIVersion: api.SchemeGroupVersion.String(),
			Kind:       "Deployment",
		},
		ObjectMeta: metav1.ObjectMeta{
			Name: "pmem-csi",
			Labels: map[string]string{
				deploymentLabel: d.Name,
			},
		},
		Spec: api.DeploymentSpec{
			Labels: map[string]string{
				deploymentLabel: d.Name,
			},
			// TODO: replace pmemcsidriver.DeviceMode with api.DeviceMode everywhere
			// and remove this cast here.
			DeviceMode: api.DeviceMode(d.Mode),
			// As in setup-deployment.sh, only 50% of the available
			// PMEM must be used for LVM, otherwise other tests cannot
			// run after the LVM driver was deployed once.
			PMEMPercentage: 50,
		},
	}
}

// DescribeForAll registers tests like gomega.Describe does, except that
// each test will then be invoked for each supported PMEM-CSI deployment
// which has a functional PMEM-CSI driver.
func DescribeForAll(what string, f func(d *Deployment)) bool {
	DescribeForSome(what, RunAllTests, f)
	return true
}

// HasDriver is a filter function for DescribeForSome.
func HasDriver(d *Deployment) bool {
	return d.HasDriver
}

// HasOperator is a filter function for DescribeForSome.
func HasOperator(d *Deployment) bool {
	return d.HasOperator
}

// RunAllTests is a filter function for DescribeForSome which decides
// against what we run the full Kubernetes storage test
// suite. Currently do this for deployments created via .yaml files
// whereas testing with the operator is excluded. This is meant to
// keep overall test suite runtime reasonable and avoid duplication.
func RunAllTests(d *Deployment) bool {
	return d.HasDriver && !d.HasOperator
}

// DescribeForSome registers tests like gomega.Describe does, except that
// each test will then be invoked for those PMEM-CSI deployments which
// pass the filter function.
func DescribeForSome(what string, enabled func(d *Deployment) bool, f func(d *Deployment)) bool {
	for _, deploymentName := range allDeployments {
		deployment, err := Parse(deploymentName)
		if err != nil {
			framework.Failf("internal error while parsing %s: %v", deploymentName, err)
		}
		if enabled(deployment) {
			Describe(deploymentName, deploymentName, what, f)
		}
	}

	return true
}

// deployment name -> top level describe string -> list of test functions for that combination
var tests = map[string]map[string][]func(d *Deployment){}

// Describe remembers a certain test. The actual registration in
// Ginkgo happens in DefineTests, ordered such that all tests with the
// same "deployment" string are defined on after the after with the
// given "describe" string.
//
// When "describe" is already unique, "what" can be left empty.
func Describe(deployment, describe, what string, f func(d *Deployment)) bool {
	group := tests[deployment]
	if group == nil {
		group = map[string][]func(d *Deployment){}
	}
	group[describe] = append(group[describe], func(d *Deployment) {
		if what == "" {
			// Skip one nesting layer.
			f(d)
			return
		}
		ginkgo.Describe(what, func() {
			f(d)
		})
	})
	tests[deployment] = group

	return true
}

// DefineTests must be called to register all tests defined so far via Describe.
func DefineTests() {
	for deploymentName, group := range tests {
		for describe, funcs := range group {
			ginkgo.Describe(describe, func() {
				deployment := EnsureDeployment(deploymentName)
				for _, f := range funcs {
					f(deployment)
				}
			})
		}
	}
}<|MERGE_RESOLUTION|>--- conflicted
+++ resolved
@@ -597,6 +597,7 @@
 				cmd := exec.Command("test/setup-deployment.sh")
 				cmd.Dir = os.Getenv("REPO_ROOT")
 				cmd.Env = append(os.Environ(),
+					"TEST_DEPLOYMENT_QUIET=quiet",
 					"TEST_DEPLOYMENTMODE="+deployment.DeploymentMode(),
 					"TEST_DEVICEMODE="+string(deployment.Mode))
 				cmd.Stdout = ginkgo.GinkgoWriter
@@ -604,28 +605,6 @@
 				err = cmd.Run()
 				framework.ExpectNoError(err, "create %s PMEM-CSI deployment", deployment.Name)
 			}
-<<<<<<< HEAD
-			framework.Logf("have %s PMEM-CSI deployment, want %s -> delete existing deployment", running.Name, deployment.Name)
-			// Currently all deployments share the same driver name.
-			err := RemovePMEMDriver(c, running.Name)
-			framework.ExpectNoError(err, "remove PMEM-CSI deployment")
-		}
-
-		// At the moment, the only supported deployment method is via test/setup-deployment.sh.
-		cmd := exec.Command("test/setup-deployment.sh")
-		cmd.Dir = os.Getenv("REPO_ROOT")
-		cmd.Env = os.Environ()
-		cmd.Env = append(cmd.Env,
-			"TEST_DEPLOYMENT_QUIET=quiet",
-			"TEST_DEPLOYMENTMODE="+deployment.DeploymentMode(),
-			"TEST_DEVICEMODE="+string(deployment.Mode))
-		cmd.Stdout = ginkgo.GinkgoWriter
-		cmd.Stderr = ginkgo.GinkgoWriter
-		err = cmd.Run()
-		framework.ExpectNoError(err, "create %s PMEM-CSI deployment", deployment.Name)
-
-		WaitForPMEMDriver(c, deployment.Namespace)
-=======
 
 			// We check for a running driver the same way at the moment, by directly
 			// looking at the driver state. Long-term we want the operator to do that
@@ -633,7 +612,6 @@
 			WaitForPMEMDriver(c, deployment.Namespace)
 		}
 
->>>>>>> 06103045
 		for _, h := range installHooks {
 			h(deployment)
 		}
